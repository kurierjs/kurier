import { koaApp, expressApp, vercelApp } from "../../test-app/http";
import kurierApp from "../../test-app/app";

import * as supertest from "supertest";
import * as supertestKoa from "supertest-koa-agent";
import * as superagentDefaults from "superagent-defaults";
import supertestPrefix from "supertest-prefix";

const transportLayerContext = {
  vercel: {
    app: vercelApp,
    agent: supertest,
  },
  express: {
    app: expressApp,
    agent: supertest,
  },
  koa: {
    app: koaApp,
    agent: supertestKoa,
  },
};

export const transportLayers = Object.keys(transportLayerContext).map(layer => [layer]);

<<<<<<< HEAD
export default function testTransportLayer(transportLayer?: string): supertest.SuperTest<supertest.Test> {
  if (transportLayer === "express") {
    return supertest(expressApp);
  }
  return agent(koaApp);
=======
export default function testTransportLayer(transportLayer?: string) {
  const { app, agent } = transportLayerContext[transportLayer];
  const request = superagentDefaults(agent(app));

  request.use(supertestPrefix(`/${kurierApp.namespace}`));
  request.use((req: supertest.Request) => {
    req.set("Content-Type", "application/vnd.api+json");
  });

  return request;
>>>>>>> b51fa73a
}<|MERGE_RESOLUTION|>--- conflicted
+++ resolved
@@ -23,13 +23,6 @@
 
 export const transportLayers = Object.keys(transportLayerContext).map(layer => [layer]);
 
-<<<<<<< HEAD
-export default function testTransportLayer(transportLayer?: string): supertest.SuperTest<supertest.Test> {
-  if (transportLayer === "express") {
-    return supertest(expressApp);
-  }
-  return agent(koaApp);
-=======
 export default function testTransportLayer(transportLayer?: string) {
   const { app, agent } = transportLayerContext[transportLayer];
   const request = superagentDefaults(agent(app));
@@ -40,5 +33,4 @@
   });
 
   return request;
->>>>>>> b51fa73a
 }