import {knex} from "knex";
import {
  Application,
  ApplicationInstance,
  KnexProcessor,
  UserManagementAddon,
  UserManagementAddonOptions
} from "./kurier";

import knexfile from "./../test-data/knexfile";

import login from "./callbacks/login";

import Article from "./resources/article";
import User from "./resources/user";
import Comment from "./resources/comment";
import Vote from "./resources/vote";
import Random from "./resources/random";
import Link from "./resources/link";

import UserProcessor from "./processors/user";
import ArticleProcessor from "./processors/article";
import VoteProcessor from "./processors/vote";
import RandomProcessor from "./processors/random";
import LinkProcessor from "./processors/link";
import Book from "./resources/book";

const app = new Application({
  namespace: "api",
<<<<<<< HEAD
  types: [Article, Comment, Vote, Random, Link, Book],
  processors: [ArticleProcessor, VoteProcessor, RandomProcessor, LinkProcessor],
  defaultProcessor: KnexProcessor,
  baseUrl: process.env.NODE_ENV === 'test' ? new URL('http://localhost:3000') : undefined
=======
  types: [Article, Comment, Vote, Random],
  processors: [ArticleProcessor, VoteProcessor, RandomProcessor],
  defaultProcessor: KnexProcessor,
  transportLayerOptions: {
    httpStrictMode: true,
  }
>>>>>>> b51fa73a
});

app.use(UserManagementAddon, {
  userResource: User,
  userProcessor: UserProcessor,
  userLoginCallback: login,
  async userRolesProvider(this: ApplicationInstance, user: User) { return ["Admin"] }
} as UserManagementAddonOptions);

app.services.knex = app.services.knex || knex(knexfile["test_snake_case"]);

export default app;<|MERGE_RESOLUTION|>--- conflicted
+++ resolved
@@ -27,19 +27,13 @@
 
 const app = new Application({
   namespace: "api",
-<<<<<<< HEAD
   types: [Article, Comment, Vote, Random, Link, Book],
   processors: [ArticleProcessor, VoteProcessor, RandomProcessor, LinkProcessor],
   defaultProcessor: KnexProcessor,
-  baseUrl: process.env.NODE_ENV === 'test' ? new URL('http://localhost:3000') : undefined
-=======
-  types: [Article, Comment, Vote, Random],
-  processors: [ArticleProcessor, VoteProcessor, RandomProcessor],
-  defaultProcessor: KnexProcessor,
+  baseUrl: process.env.NODE_ENV === 'test' ? new URL('http://localhost:3000') : undefined,
   transportLayerOptions: {
     httpStrictMode: true,
   }
->>>>>>> b51fa73a
 });
 
 app.use(UserManagementAddon, {
