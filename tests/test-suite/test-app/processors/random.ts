import Random from "../resources/random";
import { OperationProcessor, Operation, OperationResult, ResourceOperationResult, JsonApiErrors } from "../kurier";

const randomDataGenerator = {
  number: () => ({ randomNumber: Math.random() }),
  string: () => ({ randomString: parseInt(Math.random().toString().split(".")[1]).toString(16) }),
  date: () => ({ randomDate: new Date(1602518929 + Math.random() * 10000000000000).toJSON() }),
};

export default class RandomProcessor<ResourceT extends Random> extends OperationProcessor<ResourceT> {
  static resourceClass = Random;

  async get(op: Operation): Promise<OperationResult> {
    if (op.ref.id in randomDataGenerator) {
      const record =  {
        id: op.ref.id,
<<<<<<< HEAD
        ...randomDataGenerator[op.ref.id]()
      };

      return new ResourceOperationResult(record);
=======
        ...randomDataGenerator[op.ref.id](),
      };
>>>>>>> 1bd6672f
    } else {
      throw JsonApiErrors.BadRequest(`Allowed random data generators: ${Object.keys(randomDataGenerator).join(", ")}`);
    }
  }
}<|MERGE_RESOLUTION|>--- conflicted
+++ resolved
@@ -12,17 +12,12 @@
 
   async get(op: Operation): Promise<OperationResult> {
     if (op.ref.id in randomDataGenerator) {
-      const record =  {
+      const record = {
         id: op.ref.id,
-<<<<<<< HEAD
-        ...randomDataGenerator[op.ref.id]()
+        ...randomDataGenerator[op.ref.id](),
       };
 
       return new ResourceOperationResult(record);
-=======
-        ...randomDataGenerator[op.ref.id](),
-      };
->>>>>>> 1bd6672f
     } else {
       throw JsonApiErrors.BadRequest(`Allowed random data generators: ${Object.keys(randomDataGenerator).join(", ")}`);
     }
