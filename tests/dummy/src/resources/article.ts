--- conflicted
+++ resolved
@@ -1,10 +1,7 @@
 import { Resource } from "../jsonapi-ts";
 import User from "./user";
-<<<<<<< HEAD
 import Vote from "./vote";
-=======
 import Comment from "./comment";
->>>>>>> e4515dfd
 
 export default class Article extends Resource {
   static schema = {
@@ -18,17 +15,14 @@
         belongsTo: true,
         foreignKeyName: 'authorId'
       },
-<<<<<<< HEAD
       votes: {
         type: () => Vote,
         hasMany: true,
-        foreignKeyName: 'article_id'
-=======
+        foreignKeyName: 'article_id',
       comments: {
         type: () => Comment,
         hasMany: true,
         foreignKeyName: 'author_id'
->>>>>>> e4515dfd
       }
     }
   };
