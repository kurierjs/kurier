import { Resource } from "../jsonapi-ts";
import User from "./user";

export default class Comment extends Resource {
  static schema = {
    attributes: {
      body: String,
<<<<<<< HEAD
=======
      type: String
>>>>>>> ae7d16f5
    },
    relationships: {
      author: {
        type: () => User,
        belongsTo: true,
        foreignKeyName: "author_id"
      },
      parentComment: {
        type: () => Comment,
        belongsTo: true,
        foreignKeyName: "parentCommentId"
      },
    }
  };
}<|MERGE_RESOLUTION|>--- conflicted
+++ resolved
@@ -5,10 +5,7 @@
   static schema = {
     attributes: {
       body: String,
-<<<<<<< HEAD
-=======
       type: String
->>>>>>> ae7d16f5
     },
     relationships: {
       author: {
