--- conflicted
+++ resolved
@@ -20,12 +20,6 @@
   },
   "homepage": "https://github.com/ebryn/jsonapi-ts#readme",
   "dependencies": {
-<<<<<<< HEAD
-=======
-    "@koa/cors": "^2.2.3",
-    "camelize": "^1.0.0",
-    "dasherize": "^2.0.0",
->>>>>>> 674a8325
     "ember-cli-string-utils": "^1.1.0",
     "escape-string-regexp": "^1.0.5",
     "jsonwebtoken": "^8.4.0",
@@ -39,12 +33,6 @@
     "@types/jsonwebtoken": "^8.3.0",
     "@types/knex": "^0.15.1",
     "@types/koa": "^2.0.48",
-<<<<<<< HEAD
-    "@types/koa-bodyparser": "^4.2.1",
-=======
-    "@types/koa-router": "^7.0.37",
-    "@types/koa__cors": "^2.2.3",
->>>>>>> 674a8325
     "@types/pluralize": "^0.0.29",
     "axios": "^0.18.0",
     "jest": "^24.0.0",
