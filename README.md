--- conflicted
+++ resolved
@@ -855,48 +855,7 @@
 ```ts
 import { User as JsonApiUser, Password } from "@ebryn/jsonapi-ts";
 
-<<<<<<< HEAD
 export default class User extends JsonApiUser {
-=======
-export default class User extends Resource {
-  static schema = {
-    attributes: {
-      name: String
-    },
-    relationships: {}
-  };
-}
-```
-
-### Implementing an `User` processor
-
-The key to implement the `UserProcessor` is to use the private `identify` operation. This operation is not mapped through any transport layer, so it's only code by the `jsonApiKoa` middleware to get all of the user data to see if it matches with a given token.
-
-```ts
-export default class UserProcessor extends KnexProcessor<User> {
-  public resourceClass = User;
-
-  async identify(op: Operation): Promise<User> {
-    return super.get(op)[0];
-  }
-}
-```
-
-Now, in order to generate that token, you'll need to build a resource and processor to serve and create it.
-
-> ⚠️ The following examples are **NOT** production-ready and are **NOT** safe. They're only for educational purposes.
-
-### Defining a `Session` resource
-
-A `Session` resource is a container for a JSON Web Token.
-
-When requesting to create a `Session`, we'll need the username and password the
-
-```ts
-import { Resource } from "@ebryn/jsonapi-ts";
-
-export default class Session extends Resource {
->>>>>>> 159eb837
   static schema = {
     attributes: {
       username: String,
