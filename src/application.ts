import { Knex } from "knex";
import Addon from "./addon";
import ApplicationInstance from "./application-instance";
import { canAccessResource } from "./decorators/authorize";
import KnexProcessor from "./processors/knex-processor";
import OperationProcessor from "./processors/operation-processor";
import Resource from "./resource";
import JsonApiSerializer from "./serializers/serializer";
<<<<<<< HEAD
import { AddonOptions, ApplicationAddons, ApplicationServices, IJsonApiSerializer, Operation, OperationResponse, ResourceSchemaRelationship, NoOpTransaction, TransportLayerOptions, JsonApiParams } from "./types";
=======
import {
  AddonOptions,
  ApplicationAddons,
  ApplicationServices,
  IJsonApiSerializer,
  Operation,
  OperationResponse,
  ResourceSchemaRelationship,
  NoOpTransaction,
  TransportLayerOptions,
} from "./types";
>>>>>>> acf7a749
import flatten from "./utils/flatten";
import { ApplicationSettings, OperationResult } from ".";
import { PagedPaginator, Paginator } from "./paginatior";
import { ResourceListOperationResult, ResourceOperationResult } from "./operation-result";

export default class Application {
  namespace: string;
  types: typeof Resource[];
  processors: typeof OperationProcessor[];
  defaultProcessor: typeof OperationProcessor;
  serializer: IJsonApiSerializer;
  services: ApplicationServices;
  addons: ApplicationAddons;
  transportLayerOptions: TransportLayerOptions;
  defaultPaginator: typeof Paginator;
  defaultPageSize: number;
  maximumPageSize: number;

  constructor(settings: ApplicationSettings) {
    this.namespace = settings.namespace || "";
    this.types = settings.types || [];
    this.processors = settings.processors || [];
    this.services = settings.services || ({} as ApplicationServices);
    this.defaultProcessor = settings.defaultProcessor || KnexProcessor;
    this.addons = [];
    this.serializer = new (settings.serializer || JsonApiSerializer)();
    this.transportLayerOptions = settings.transportLayerOptions || {
      httpBodyPayload: "1mb",
      httpStrictMode: false,
    };
    this.defaultPaginator = settings.defaultPaginator || PagedPaginator;
    this.defaultPageSize = settings.defaultPageSize || 100;
    this.maximumPageSize = settings.maximumPageSize || 500;

    this.serializer.initLinkBuilder({
      baseUrl: settings.baseUrl,
      namespace: settings.namespace,
    });
  }

  use(addon: typeof Addon, options: AddonOptions = {}) {
    if (this.addons.find((installedAddon) => installedAddon.addon === addon)) {
      return;
    }

    new addon(this, options).install().then(() => {
      this.addons.push({ addon, options });
    });
  }

  async executeOperations(
    ops: Operation[],
    applicationInstance = new ApplicationInstance(this),
  ): Promise<OperationResponse[]> {
    applicationInstance.transaction = await this.createTransaction();

    try {
      const result: OperationResponse[] = (await Promise.all(
        ops
          .map(async (op) => {
            const processor = await applicationInstance.processorFor(op.ref.type);

            if (processor) {
              return this.executeOperation(op, processor);
            }
          })
          .filter(Boolean),
      )) as OperationResponse[];

      await applicationInstance.transaction.commit();

      return result;
    } catch (error) {
      await applicationInstance.transaction.rollback(error);
      throw error;
    } finally {
      applicationInstance.transaction = {} as NoOpTransaction;
    }
  }

  async executeOperation(op: Operation, processor: OperationProcessor<Resource>): Promise<OperationResponse> {
    const resourceClass = await this.resourceFor(op.ref.type);

    if (op.ref.relationship) {
      const relationship = resourceClass.schema.relationships[op.ref.relationship];
      const relatedResourceClass = relationship.type();

      if (relatedResourceClass) {
        let relatedOp: Operation = {} as Operation;

        if (relationship.hasMany) {
          const relatedResourceClassRelationships = Object.entries(relatedResourceClass.schema.relationships);
          const [relatedRelationshipName, relatedRelationship]: [string, ResourceSchemaRelationship] =
            relatedResourceClassRelationships.find(([_relName, relData]) => relData.type().type === op.ref.type) as [
              string,
              ResourceSchemaRelationship,
            ];

          relatedOp = {
            ...op,
            ref: {
              type: relatedResourceClass.type,
            },
            params: {
              ...op.params,
              filter: {
                ...(op.params || {}).filter,
                [relatedRelationship.foreignKeyName ||
                this.serializer.relationshipToColumn(
                  relatedRelationshipName,
                  relatedResourceClass.schema.primaryKeyName,
                )]: op.ref.id,
              },
            },
          } as Operation;
        } else if (relationship.belongsTo) {
          const deserializedOriginalOperation = await this.serializer.deserializeResource(
            { ...op, op: "get" },
            resourceClass,
          );
          const result = (await processor.execute(deserializedOriginalOperation)) as ResourceOperationResult;

          relatedOp = {
            ...op,
            ref: {
              type: relatedResourceClass.type,
              id: result.resource?.attributes[
                resourceClass.schema.relationships[op.ref.relationship].foreignKeyName ||
                  this.serializer.relationshipToColumn(op.ref.relationship)
              ] as string,
            },
          };
        }

        const deserializedOperation = this.serializer.deserializeResource(relatedOp, relatedResourceClass);
        const relatedProcessor = (await this.processorFor(
          relatedResourceClass.type,
          processor.appInstance,
        )) as OperationProcessor<Resource>;
        const result = await relatedProcessor.execute(deserializedOperation);

        return this.buildOperationResponse(result, processor.appInstance, op.params);
      }
    }

    const deserializedOperation = await this.serializer.deserializeResource(op, resourceClass);
    const result = await processor.execute(deserializedOperation);

    return this.buildOperationResponse(result, processor.appInstance, op.params);
  }

  async createTransaction(): Promise<Knex.Transaction | NoOpTransaction> {
    const { knex }: { knex?: Knex } = this.services;

    if (!knex) {
      return {
        commit: () => {},
        rollback: () => {},
      };
    }

    return knex.transaction();
  }

  async processorFor(
    resourceType: string,
    applicationInstance: ApplicationInstance,
    processorType = this.defaultProcessor,
  ): Promise<OperationProcessor<Resource> | undefined> {
    const resourceClass = await this.resourceFor(resourceType);

    const processors = await Promise.all(
      this.processors.map(async (processor) => ((await processor.shouldHandle(resourceType)) ? processor : false)),
    );

    const ProcessorClass = processors.find((p) => p !== false);

    if (ProcessorClass) {
      return new ProcessorClass(applicationInstance);
    }

    class ResourceProcessor extends processorType<Resource> {
      static resourceClass = resourceClass;
    }

    return new ResourceProcessor(applicationInstance);
  }

  async resourceFor(resourceType: string): Promise<typeof Resource> {
    const resource = this.types.find(({ type }) => type && type === resourceType) as typeof Resource;

    if (!resource.schema.relationships) {
      resource.schema.relationships = {};
    }

    return resource;
  }

  async buildOperationResponse(
<<<<<<< HEAD
    result: OperationResult,
    appInstance: ApplicationInstance,
    params?: JsonApiParams,
=======
    data: Resource | Resource[] | void,
    appInstance: ApplicationInstance,
>>>>>>> acf7a749
  ): Promise<OperationResponse> {
    let resourceType: string | undefined;
    let allIncluded: Resource[] = [];

    if (result instanceof ResourceListOperationResult) {
      resourceType = result.resources?.[0]?.type;
      allIncluded = !resourceType ? [] : flatten(
        this.serializer.serializeIncludedResources(result.resources, await this.resourceFor(resourceType)) || []
      )
    } else if (result instanceof ResourceOperationResult) {
      resourceType = result.resource?.type;
      allIncluded = !resourceType ? [] : flatten(
        this.serializer.serializeIncludedResources(result.resource, await this.resourceFor(resourceType)) || []
      )
    } else {
      resourceType = undefined;
    }

<<<<<<< HEAD
=======
    const allIncluded: Resource[] = !resourceType
      ? []
      : flatten(this.serializer.serializeIncludedResources(data, await this.resourceFor(resourceType)) || []);

>>>>>>> acf7a749
    const included: Resource[] = [];

    await Promise.all(
      allIncluded.map((resource: Resource) => {
        // eslint-disable-next-line no-async-promise-executor
        return new Promise<void>(async (resolve) => {
          const result = await canAccessResource(resource, "get", appInstance);

          if (result) {
            included.push(resource);
          }

          resolve();
        });
      }),
    );

    const { data, links } = await this.serializeResources(result, params);

    return {
      data,
      ...(included.length ? { included } : {}),
      links,
    } as any;
  }

  async serializeResources(result: OperationResult, params?: JsonApiParams) {
    if (result instanceof ResourceListOperationResult) {
      if (!result.resources) {
        return {
          data: []
        };
      }

<<<<<<< HEAD
      const resourceType = result.resources?.[0]?.type;
      const resource = await this.resourceFor(resourceType);
      console.log(resourceType, resource)
      const serializedData = result.resources.filter(
        record => !record.preventSerialization
      ).map(
        record => this.serializer.serializeResource(record, resource)
      );

      const paginator = new (this.defaultPaginator)(
        params,
        {
          defaultPageSize: this.defaultPageSize,
          maximumPageSize: this.maximumPageSize,
        }
      );
      const paginationParams = paginator.linksPageParams(result.recordCount as number);

      const paginationLinks = Object.keys(paginationParams).reduce((prev, current) => {
        prev[current] = this.serializer.linkBuilder.queryLink(resourceType, { ...params, page: paginationParams[current] });

        return prev;
      }, {});

      return {
        data: serializedData,
        links: {
          self: this.serializer.linkBuilder.queryLink(resourceType, params),
          ...paginationLinks,
        }
      };
=======
      const resource = await this.resourceFor(data[0].type);

      return data
        .filter((record) => !record.preventSerialization)
        .map((record) => this.serializer.serializeResource(record, resource));
>>>>>>> acf7a749
    }

    if (!result.resource) {
      return {
        data: null
      };
    }

    const resource = await this.resourceFor(result.resource.type);

    return {
      data: this.serializer.serializeResource(result.resource, resource),
    };
  }
}<|MERGE_RESOLUTION|>--- conflicted
+++ resolved
@@ -6,21 +6,7 @@
 import OperationProcessor from "./processors/operation-processor";
 import Resource from "./resource";
 import JsonApiSerializer from "./serializers/serializer";
-<<<<<<< HEAD
 import { AddonOptions, ApplicationAddons, ApplicationServices, IJsonApiSerializer, Operation, OperationResponse, ResourceSchemaRelationship, NoOpTransaction, TransportLayerOptions, JsonApiParams } from "./types";
-=======
-import {
-  AddonOptions,
-  ApplicationAddons,
-  ApplicationServices,
-  IJsonApiSerializer,
-  Operation,
-  OperationResponse,
-  ResourceSchemaRelationship,
-  NoOpTransaction,
-  TransportLayerOptions,
-} from "./types";
->>>>>>> acf7a749
 import flatten from "./utils/flatten";
 import { ApplicationSettings, OperationResult } from ".";
 import { PagedPaginator, Paginator } from "./paginatior";
@@ -220,14 +206,9 @@
   }
 
   async buildOperationResponse(
-<<<<<<< HEAD
     result: OperationResult,
     appInstance: ApplicationInstance,
     params?: JsonApiParams,
-=======
-    data: Resource | Resource[] | void,
-    appInstance: ApplicationInstance,
->>>>>>> acf7a749
   ): Promise<OperationResponse> {
     let resourceType: string | undefined;
     let allIncluded: Resource[] = [];
@@ -246,13 +227,6 @@
       resourceType = undefined;
     }
 
-<<<<<<< HEAD
-=======
-    const allIncluded: Resource[] = !resourceType
-      ? []
-      : flatten(this.serializer.serializeIncludedResources(data, await this.resourceFor(resourceType)) || []);
-
->>>>>>> acf7a749
     const included: Resource[] = [];
 
     await Promise.all(
@@ -287,7 +261,6 @@
         };
       }
 
-<<<<<<< HEAD
       const resourceType = result.resources?.[0]?.type;
       const resource = await this.resourceFor(resourceType);
       console.log(resourceType, resource)
@@ -319,13 +292,6 @@
           ...paginationLinks,
         }
       };
-=======
-      const resource = await this.resourceFor(data[0].type);
-
-      return data
-        .filter((record) => !record.preventSerialization)
-        .map((record) => this.serializer.serializeResource(record, resource));
->>>>>>> acf7a749
     }
 
     if (!result.resource) {
