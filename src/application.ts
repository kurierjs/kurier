--- conflicted
+++ resolved
@@ -1,15 +1,11 @@
 import flatten = require("flatten");
 import OperationProcessor from "./processors/operation-processor";
 import Resource from "./resource";
-<<<<<<< HEAD
-import { Operation, OperationResponse } from "./types";
-=======
 import {
   Operation,
   OperationResponse,
   ResourceRelationshipData
 } from "./types";
->>>>>>> 1fb27760
 import pick from "./utils/pick";
 import unpick from "./utils/unpick";
 
