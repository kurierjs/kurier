--- conflicted
+++ resolved
@@ -1,13 +1,7 @@
 import flatten = require("flatten");
 import OperationProcessor from "./processors/operation-processor";
 import Resource from "./resource";
-import {
-  Operation,
-  OperationResponse,
-  Links,
-  ResourceRelationships,
-  ResourceRelationship
-} from "./types";
+import { Operation, OperationResponse } from "./types";
 import pick from "./utils/pick";
 import unpick from "./utils/unpick";
 
@@ -119,12 +113,8 @@
     return this.serializeResource(data, resource);
   }
 
-<<<<<<< HEAD
   serializeResource(data: Resource, resource: typeof Resource): Resource {
     const resourceSchema = resource.schema;
-=======
-    const resourceSchema = (await this.resourceFor(data.type)).schema;
->>>>>>> d352cef3
     const schemaRelationships = resourceSchema.relationships;
 
     const relationshipsFound = Object.keys(schemaRelationships)
@@ -136,7 +126,7 @@
           ) ||
           data.attributes.hasOwnProperty(`${schemaRelationships[relName]}Id`)
       )
-<<<<<<< HEAD
+
       .map(relationshipName => ({
         name: relationshipName,
         key:
@@ -152,23 +142,7 @@
           type: schemaRelationships[relationship.name].type().type
         }
       }),
-=======
-      .map(
-        relationshipName => ({
-          name: relationshipName,
-          key:
-            schemaRelationships[relationshipName].foreignKeyName ||
-            `${schemaRelationships[relationshipName]}Id`
-        }));
-
-    data.relationships = relationshipsFound.reduce((relationships, relationship) => ({
-      ...relationships,
-      [relationship.name]: {
-        id: data.attributes[relationship.key],
-        type: schemaRelationships[relationship.name].type().type
-      }
-    }),
->>>>>>> d352cef3
+
       data.relationships as any
     );
 
@@ -221,21 +195,13 @@
     const schemaRelationships = (await this.resourceFor(data.type)).schema.relationships;
     const includedData: Resource[] = [];
 
-<<<<<<< HEAD
     Object.keys(data.relationships)
       .filter(relationshipName => data.relationships[relationshipName])
       .forEach(relationshipName => {
         if (Array.isArray(data.relationships[relationshipName])) {
           data.relationships[relationshipName] = (data.relationships[relationshipName] as any).map(resource => {
             const relatedResourceClass = schemaRelationships[relationshipName].type();
-=======
-    Object.keys(data.relationships).filter(relationshipName => data.relationships[relationshipName]).forEach(relationshipName => {
-      if (Array.isArray(data.relationships[relationshipName])) {
-        data.relationships[relationshipName] =
-          (data.relationships[relationshipName] as any).map(rel => {
-            const relatedResourceClass = schemaRelationships[relationshipName].type();
-            const resource = rel[0] || rel;
->>>>>>> d352cef3
+
 
             if (resource["id"]) {
               includedData.push(
@@ -252,7 +218,6 @@
             resource["type"] = relatedResourceClass.type;
             return resource;
           });
-<<<<<<< HEAD
         } else {
           const resource = data.relationships[relationshipName];
           const relatedResourceClass = schemaRelationships[relationshipName].type();
@@ -268,10 +233,6 @@
               )
             );
           }
-=======
-      } else {
-        const relatedResourceClass = schemaRelationships[relationshipName].type();
->>>>>>> d352cef3
 
           resource["type"] = relatedResourceClass.type;
         }
