<<<<<<< HEAD
import * as Knex from "knex";

=======
import {Knex} from "knex";
>>>>>>> b51fa73a
import Addon from "./addon";
import ApplicationInstance from "./application-instance";
import { canAccessResource } from "./decorators/authorize";
import KnexProcessor from "./processors/knex-processor";
import OperationProcessor from "./processors/operation-processor";
import Resource from "./resource";
import JsonApiSerializer from "./serializers/serializer";
import { AddonOptions, ApplicationAddons, ApplicationServices, IJsonApiSerializer, Operation, OperationResponse, ResourceSchemaRelationship, NoOpTransaction, TransportLayerOptions, JsonApiParams } from "./types";
import flatten from "./utils/flatten";
import { ApplicationSettings, ResourcesOperationResult } from ".";
import { PagedPaginator, Paginator } from "./paginatior";

export default class Application {
  namespace: string;
  types: typeof Resource[];
  processors: typeof OperationProcessor[];
  defaultProcessor: typeof OperationProcessor;
  serializer: IJsonApiSerializer;
  services: ApplicationServices;
  addons: ApplicationAddons;
  transportLayerOptions: TransportLayerOptions;
  paginator: typeof Paginator;
  defaultPageSize: number;
  maximumPageSize: number;

  constructor(settings: ApplicationSettings) {
    this.namespace = settings.namespace || "";
    this.types = settings.types || [];
    this.processors = settings.processors || [];
    this.services = settings.services || ({} as ApplicationServices);
    this.defaultProcessor = settings.defaultProcessor || KnexProcessor;
    this.addons = [];
    this.serializer = new (settings.serializer || JsonApiSerializer)();
    this.transportLayerOptions = settings.transportLayerOptions || {
      httpBodyPayload: '1mb',
      httpStrictMode: false
    };
    this.paginator = settings.paginator || PagedPaginator;
    this.defaultPageSize = settings.defaultPageSize || 100;
    this.maximumPageSize = settings.maximumPageSize || 500;

    this.serializer.initLinkBuilder({
      baseUrl: settings.baseUrl,
      namespace: settings.namespace,
    });
  }

  use(addon: typeof Addon, options: AddonOptions = {}) {
    if (this.addons.find(installedAddon => installedAddon.addon === addon)) {
      return;
    }

    new addon(this, options).install().then(() => {
      this.addons.push({ addon, options });
    });
  }

  async executeOperations(
    ops: Operation[],
    applicationInstance = new ApplicationInstance(this),
  ): Promise<OperationResponse[]> {
    applicationInstance.transaction = await this.createTransaction();

    try {
      const result: OperationResponse[] = await Promise.all(
        ops
          .map(async op => {
            const processor = await applicationInstance.processorFor(op.ref.type);

            if (processor) {
              return this.executeOperation(op, processor);
            }
          })
          .filter(Boolean)
      ) as OperationResponse[];

      await applicationInstance.transaction.commit();

      return result;
    } catch (error) {
      await applicationInstance.transaction.rollback(error);
      throw error;
    } finally {
      applicationInstance.transaction = {} as NoOpTransaction;
    }
  }

  async executeOperation(op: Operation, processor: OperationProcessor<Resource>): Promise<OperationResponse> {
    const resourceClass = await this.resourceFor(op.ref.type);

    if (op.ref.relationship) {
      const relationship = resourceClass.schema.relationships[op.ref.relationship];
      const relatedResourceClass = relationship.type();

      if (relatedResourceClass) {
        let relatedOp: Operation = {} as Operation;

        if (relationship.hasMany) {
          const relatedResourceClassRelationships = Object.entries(relatedResourceClass.schema.relationships);
          let [relatedRelationshipName, relatedRelationship]: [string, ResourceSchemaRelationship] =
            relatedResourceClassRelationships.find(([_relName, relData]) => relData.type().type === op.ref.type) as [string, ResourceSchemaRelationship];

          relatedOp = {
            ...op,
            ref: {
              type: relatedResourceClass.type
            },
            params: {
              ...op.params,
              filter: {
                ...(op.params || {}).filter,
                [
                  relatedRelationship.foreignKeyName ||
                  this.serializer.relationshipToColumn(relatedRelationshipName, relatedResourceClass.schema.primaryKeyName)
                ]: op.ref.id
              }
            }
          } as Operation;
        } else if (relationship.belongsTo) {
          const deserializedOriginalOperation = await this.serializer.deserializeResource(
            { ...op, op: "get" },
            resourceClass
          );
          const result = (await processor.execute(deserializedOriginalOperation)) as Resource;

          relatedOp = {
            ...op,
            ref: {
              type: relatedResourceClass.type,
              id: result.attributes[
                resourceClass.schema.relationships[op.ref.relationship].foreignKeyName ||
                this.serializer.relationshipToColumn(op.ref.relationship)
              ] as string
            }
          };
        }

        const deserializedOperation = this.serializer.deserializeResource(relatedOp, relatedResourceClass);
        const relatedProcessor = await this.processorFor(relatedResourceClass.type, processor.appInstance) as OperationProcessor<Resource>;
        const result = await relatedProcessor.execute(deserializedOperation);

        return this.buildOperationResponse(result, processor.appInstance, op.params);
      }
    }

    const deserializedOperation = await this.serializer.deserializeResource(op, resourceClass);
    const result = await processor.execute(deserializedOperation);

    return this.buildOperationResponse(result, processor.appInstance, op.params);
  }

  async createTransaction(): Promise<Knex.Transaction | NoOpTransaction> {
    const { knex }: { knex?: Knex } = this.services;

    if (!knex) {
      return {
        commit: () => { },
        rollback: () => { }
      }
    }

    return knex.transaction();
  }

  async processorFor(
    resourceType: string,
    applicationInstance: ApplicationInstance,
    processorType = this.defaultProcessor
  ): Promise<OperationProcessor<Resource> | undefined> {
    const resourceClass = await this.resourceFor(resourceType);

    const processors = await Promise.all(
      this.processors.map(async processor => ((await processor.shouldHandle(resourceType)) ? processor : false))
    );

    const ProcessorClass = processors.find(p => p !== false);

    if (ProcessorClass) {
      return new ProcessorClass(applicationInstance);
    }

    class ResourceProcessor extends processorType<Resource> {
      static resourceClass = resourceClass;
    }

    return new ResourceProcessor(applicationInstance);
  }

  async resourceFor(resourceType: string): Promise<typeof Resource> {
    const resource = this.types.find(({ type }) => type && type === resourceType) as typeof Resource;

    if (!resource.schema.relationships) {
      resource.schema.relationships = {};
    }

    return resource;
  }

  async buildOperationResponse(
    result: Resource | ResourcesOperationResult | void,
    appInstance: ApplicationInstance,
    params?: JsonApiParams,
  ): Promise<OperationResponse> {
    let resourceType: string | undefined;
    let allIncluded: Resource[] = [];

    if (result instanceof ResourcesOperationResult) {
      resourceType = result.resources?.[0]?.type;
      allIncluded = !resourceType ? [] : flatten(
        this.serializer.serializeIncludedResources(result.resources, await this.resourceFor(resourceType)) || []
      )
    } else if (result) {
      resourceType = result.type;
      allIncluded = !resourceType ? [] : flatten(
        this.serializer.serializeIncludedResources(result, await this.resourceFor(resourceType)) || []
      )
    } else {
      resourceType = undefined;
    }

    const included: Resource[] = [];

    await Promise.all(
      allIncluded.map((resource: Resource) => {
        return new Promise<void>(async resolve => {
          const result = await canAccessResource(resource, "get", appInstance);

          if (result) {
            included.push(resource);
          }

          resolve();
        });
      })
    );

    const { data: serializedData, links } = await this.serializeResources(result, params);

    return {
      data: serializedData,
      ...(included.length ? { included } : {}),
      links,
    } as any;
  }

  async serializeResources(result: Resource | ResourcesOperationResult | void, params?: JsonApiParams) {
    if (!result) {
      return {
        data: null
      };
    }

    if (result instanceof ResourcesOperationResult) {
      if (!result.resources) {
        return {
          data: []
        };
      }

      const resourceType = result.resources?.[0]?.type;
      const resource = await this.resourceFor(resourceType);
      const serializedData = result.resources.filter(
        record => !record.preventSerialization
      ).map(
        record => this.serializer.serializeResource(record, resource)
      );

      if (this.paginator.requiresRecordCount && result.recordCount) {

      }

      const Paginator = this.paginator;
      const paginator = new Paginator(
        params,
        {
          defaultPageSize: this.defaultPageSize,
          maximumPageSize: this.maximumPageSize,
        }
      );
      const paginationParams = paginator.linksPageParams(result.recordCount as number);

      const paginationLinks = Object.keys(paginationParams).reduce((prev, current) => {
        prev[current] = this.serializer.linkBuilder.queryLink(resourceType, { ...params, page: paginationParams[current] });

        return prev;
      }, {});

      return {
        data: serializedData,
        links: {
          self: this.serializer.linkBuilder.queryLink(resourceType, params),
          ...paginationLinks,
        }
      };
    }

    const resource = await this.resourceFor(result.type);

    return {
      data: this.serializer.serializeResource(result, resource),
      links: {
        self: this.serializer.linkBuilder.selfLink(result.type, result.id, params),
      }
    };
  }
}<|MERGE_RESOLUTION|>--- conflicted
+++ resolved
@@ -1,9 +1,4 @@
-<<<<<<< HEAD
-import * as Knex from "knex";
-
-=======
-import {Knex} from "knex";
->>>>>>> b51fa73a
+import { Knex } from "knex";
 import Addon from "./addon";
 import ApplicationInstance from "./application-instance";
 import { canAccessResource } from "./decorators/authorize";
