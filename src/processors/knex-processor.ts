import * as Knex from "knex";
import { Application } from "..";
import JsonApiErrors from "../json-api-errors";
import Resource from "../resource";
import {
  HasId,
  KnexRecord,
  Operation,
  ResourceSchemaRelationship,
  EagerLoadedData
} from "../types";
import { camelize, pluralize } from "../utils/string";
import pick from "../utils/pick";
import promiseHashMap from "../utils/promise-hash-map";
import OperationProcessor from "./operation-processor";
import ApplicationInstance from "../application-instance";

const operators = {
  eq: "=",
  ne: "!=",
  lt: "<",
  gt: ">",
  le: "<=",
  ge: ">=",
  like: "like",
  in: "in",
  nin: "not in"
};

const getOperator = (paramValue: string): string =>
  operators[
    Object.keys(operators).find(
      operator => paramValue.indexOf(`${operator}:`) === 0
    )
  ];

const getWhereMethod = (value: string, operator: string) => {
  if (value !== "null") {
    return "andWhere";
  }

  if (value === "null" && operator === "=") {
    return "whereNull";
  }

  if (value === "null" && operator === "!=") {
    return "whereNotNull";
  }
};

const buildSortClause = (sort: string[]) => {
  return sort.map(criteria => {
    if (criteria.startsWith("-")) {
      return { field: camelize(criteria.substr(1)), direction: "DESC" };
    }

    return { field: camelize(criteria), direction: "ASC" };
  });
};

const getColumns = (resourceClass: typeof Resource, fields = {}): string[] => {
  const type = resourceClass.type;
  const { attributes, relationships, primaryKeyName } = resourceClass.schema;
  const relationshipsKeys = Object.entries(relationships)
    .filter(([key, value]) => value.belongsTo)
    .map(([key, value]) => value.foreignKeyName || `${key}Id`);
  const typeFields = (fields[type] || []).filter((key: string) =>
    Object.keys(attributes).includes(key)
  );

  const attributesKeys = typeFields.length
    ? typeFields
    : Object.keys(attributes);

  return [...attributesKeys, ...relationshipsKeys, primaryKeyName || "id"];
};

export default class KnexProcessor<
  ResourceT extends Resource
> extends OperationProcessor<ResourceT> {
  protected knex: Knex;

  constructor(appInstance: ApplicationInstance) {
    super(appInstance);
    this.knex = appInstance.app.services.knex;
  }

  getQuery(): Knex.QueryBuilder {
    return this.knex(this.typeToTableName(this.resourceClass.type));
  }

  async eagerLoad(op: Operation, result: ResourceT | ResourceT[]) {
    const relationships = pick(
      this.resourceClass.schema.relationships,
      op.params.include
    );

    return promiseHashMap(relationships, (key: string) => {
      const relationshipSchema = this.resourceClass.schema.relationships[key];

      return this.eagerFetchRelationship(relationshipSchema, result);
    });
  }

  async get(op: Operation): Promise<HasId[]> {
    const { params, ref } = op;
    const { id, type } = ref;
    const primaryKey = this.resourceClass.schema.primaryKeyName || "id";
    const filters = params
      ? { [primaryKey]: id, ...(params.filter || {}) }
      : { [primaryKey]: id };


    const records: KnexRecord[] = await this.getQuery()
      .where(queryBuilder => this.filtersToKnex(queryBuilder, filters))
      .modify(queryBuilder => this.optionsBuilder(queryBuilder, op))
      .select(getColumns(this.resourceClass, op.params.fields));

    return records;
  }

  async remove(op: Operation): Promise<void> {
    const tableName = this.typeToTableName(op.ref.type);
    const primaryKeyName = this.resourceClass.schema.primaryKeyName || "id";

    const record = await this.getQuery()
      .where({ [primaryKeyName]: op.ref.id })
      .first();

    if (!record) {
      throw JsonApiErrors.RecordNotExists();
    }

    return await this.getQuery()
      .where({ [primaryKeyName]: op.ref.id })
      .del()
      .then(() => undefined);
  }

  async update(op: Operation): Promise<HasId> {
    const { id, type } = op.ref;
    const primaryKeyName = this.resourceClass.schema.primaryKeyName || "id";

    const updated = await this.getQuery()
      .where({ [primaryKeyName]: id })
      .first()
      .update(op.data.attributes);

    if (!updated) {
      throw JsonApiErrors.RecordNotExists();
    }

    return await this.getQuery()
      .where({ [primaryKeyName]: id })
      .select(getColumns(this.resourceClass))
      .first();
  }

  async add(op: Operation): Promise<HasId> {
    const { type } = op.ref;
    const primaryKeyName = this.resourceClass.schema.primaryKeyName || "id";
    const ids = await this.getQuery().insert(op.data.attributes, primaryKeyName);

    return await this.getQuery()
      .whereIn(primaryKeyName, ids)
      .select(getColumns(this.resourceClass))
      .first();
  }

  typeToTableName(type: string): string {
    return camelize(pluralize(type));
  }

  get tableName() {
    return this.typeToTableName(this.resourceClass.type);
  }

  filtersToKnex(queryBuilder, filters: {}) {
    const processedFilters = [];

    Object.keys(filters).forEach(
      key => filters[key] === undefined && delete filters[key]
    );

    Object.keys(filters).forEach(key => {
      let value = filters[key];
      const operator = getOperator(filters[key]) || "=";

      if (value.substring(value.indexOf(":") + 1)) {
        value = value.substring(value.indexOf(":") + 1);
      }

      processedFilters.push({
        value,
        operator,
        method: getWhereMethod(value, operator),
        column: key === this.resourceClass.schema.primaryKeyName ? key : camelize(key)
      });
    });

    return processedFilters.forEach(filter =>
      queryBuilder[filter.method](filter.column, filter.operator, filter.value)
    );
  }

  optionsBuilder(queryBuilder, op) {
    const { sort, page } = op.params;
    if (sort) {
      buildSortClause(sort).forEach(({ field, direction }) => {
        queryBuilder.orderBy(field, direction);
      });
    }

    if (page) {
      queryBuilder.offset(page.offset).limit(page.limit);
    }
  }

  async getRelationships(
    op: Operation,
    record: HasId,
    eagerLoadedData: EagerLoadedData
  ) {
    const relationships = pick(
      this.resourceClass.schema.relationships,
      op.params.include
    );

    return promiseHashMap(relationships, (key: string) => {
      if (relationships[key] instanceof Function) {
        return relationships[key].call(this, record);
      }

      const relationshipSchema = this.resourceClass.schema.relationships[key];

      return this.fetchRelationship(
        key,
        relationshipSchema,
        record,
        eagerLoadedData
      );
    });
  }

  async eagerFetchRelationship(
    relationship: ResourceSchemaRelationship,
    result: ResourceT | ResourceT[]
  ): Promise<KnexRecord[] | void> {
    const relationProcessor: KnexProcessor<Resource> = (await this.processorFor(
      relationship.type().type
    )) as KnexProcessor<Resource>;

    const query = relationProcessor.getQuery();
    const foreignTableName = relationProcessor.tableName;
    const sqlOperator = Array.isArray(result) ? "in" : "=";
<<<<<<< HEAD

    const primaryKey = this.resourceClass.schema.primaryKeyName || "id";

    const queryIn: string | string[] = Array.isArray(result)
      ? result.map((a: Resource) => a[primaryKey])
      : result[primaryKey];
=======
    const queryIn: string | string[] = Array.isArray(result)
      ? result.map((a: Resource) => a.id)
      : result.id;
>>>>>>> 68666743

    if (relationship.belongsTo) {
      const belongingPrimaryKey =
        relationship.type().schema.primaryKeyName || "id";
      const foreignKey =
        relationship.foreignKeyName || `${relationship.type().type}Id`;

      return query
        .join(
          this.tableName,
          `belonging_${foreignTableName}.${belongingPrimaryKey}`,
          "=",
          `${this.tableName}.${foreignKey}`
        )
<<<<<<< HEAD
        .where(`${this.tableName}.${primaryKey}`, sqlOperator, queryIn)
=======
        .where(`${this.tableName}.id`, sqlOperator, queryIn)
>>>>>>> 68666743
        .select(`belonging_${foreignTableName}.*`)
        .from(`${foreignTableName} as belonging_${foreignTableName}`);
    }

    if (relationship.hasMany) {
      const foreignKey =
        relationship.foreignKeyName || `${relationship.type().type}Id`;
      return query
        .join(
          this.tableName,
          `${foreignTableName}.${foreignKey}`,
          "=",
          `${this.tableName}.${primaryKey}`
        )
        .where(`${this.tableName}.${primaryKey}`, sqlOperator, queryIn)
        .select(`${foreignTableName}.*`);
    }
  }

  async fetchRelationship(
    key: string,
    relationship: ResourceSchemaRelationship,
    record: HasId,
    eagerLoadedData: EagerLoadedData
  ): Promise<KnexRecord | KnexRecord[] | void> {
    if (!eagerLoadedData[key]) {
      return;
    }

    const foreignKey =
      relationship.foreignKeyName || `${relationship.type().type}Id`;

    if (relationship.belongsTo) {
      return eagerLoadedData[key].find(
        (eagerLoadedRecord: KnexRecord) =>
          eagerLoadedRecord.id === record[foreignKey]
      );
    }

    if (relationship.hasMany) {
      return eagerLoadedData[key].filter(
        (eagerLoadedRecord: KnexRecord) =>
          record.id === eagerLoadedRecord[foreignKey]
      );
    }
  }<|MERGE_RESOLUTION|>--- conflicted
+++ resolved
@@ -29,9 +29,9 @@
 
 const getOperator = (paramValue: string): string =>
   operators[
-    Object.keys(operators).find(
-      operator => paramValue.indexOf(`${operator}:`) === 0
-    )
+  Object.keys(operators).find(
+    operator => paramValue.indexOf(`${operator}:`) === 0
+  )
   ];
 
 const getWhereMethod = (value: string, operator: string) => {
@@ -77,7 +77,7 @@
 
 export default class KnexProcessor<
   ResourceT extends Resource
-> extends OperationProcessor<ResourceT> {
+  > extends OperationProcessor<ResourceT> {
   protected knex: Knex;
 
   constructor(appInstance: ApplicationInstance) {
@@ -253,18 +253,13 @@
     const query = relationProcessor.getQuery();
     const foreignTableName = relationProcessor.tableName;
     const sqlOperator = Array.isArray(result) ? "in" : "=";
-<<<<<<< HEAD
 
     const primaryKey = this.resourceClass.schema.primaryKeyName || "id";
 
     const queryIn: string | string[] = Array.isArray(result)
       ? result.map((a: Resource) => a[primaryKey])
       : result[primaryKey];
-=======
-    const queryIn: string | string[] = Array.isArray(result)
-      ? result.map((a: Resource) => a.id)
-      : result.id;
->>>>>>> 68666743
+
 
     if (relationship.belongsTo) {
       const belongingPrimaryKey =
@@ -279,11 +274,7 @@
           "=",
           `${this.tableName}.${foreignKey}`
         )
-<<<<<<< HEAD
         .where(`${this.tableName}.${primaryKey}`, sqlOperator, queryIn)
-=======
-        .where(`${this.tableName}.id`, sqlOperator, queryIn)
->>>>>>> 68666743
         .select(`belonging_${foreignTableName}.*`)
         .from(`${foreignTableName} as belonging_${foreignTableName}`);
     }
@@ -329,4 +320,5 @@
           record.id === eagerLoadedRecord[foreignKey]
       );
     }
-  }+  }
+}