--- conflicted
+++ resolved
@@ -140,7 +140,7 @@
         const isIncluded = include.includes(relName);
         const isInSparseFieldsets = fields[type]?.includes(relName);
 
-        return isIncluded || isInSparseFieldsets|| value.belongsTo && value.alwaysIncludeLinkageData;
+        return isIncluded || isInSparseFieldsets || (value.belongsTo && value.alwaysIncludeLinkageData);
       })
       .map(
         ([key, value]) =>
@@ -163,25 +163,17 @@
     const primaryKey = this.resourceClass.schema.primaryKeyName || DEFAULT_PRIMARY_KEY;
     const filters = params ? { [primaryKey]: id, ...(params.filter || {}) } : { [primaryKey]: id };
 
-<<<<<<< HEAD
-    const recordsQuery = this.getQuery()
-      .where(queryBuilder => this.filtersToKnex(queryBuilder, filters));
+    const recordsQuery = this.getQuery().where((queryBuilder) => this.filtersToKnex(queryBuilder, filters));
 
     // TODO: skip this query if not needed
-    const { recordCount } = await this.getQuery()
-      .count('* as recordCount')
+    const { recordCount } = (await this.getQuery()
+      .count("* as recordCount")
       .from(recordsQuery.clone().offset(0).clearOrder())
-      .first() as { recordCount: number };
+      .first()) as { recordCount: number };
 
     const records: KnexRecord[] = await recordsQuery
-      .modify(queryBuilder => this.optionsBuilder(queryBuilder, params || {}))
+      .modify((queryBuilder) => this.optionsBuilder(queryBuilder, params || {}))
       .select(this.getColumns(this.appInstance.app.serializer, params));
-=======
-    const records: KnexRecord[] = await this.getQuery()
-      .where((queryBuilder) => this.filtersToKnex(queryBuilder, filters))
-      .modify((queryBuilder) => this.optionsBuilder(queryBuilder, params || {}))
-      .select(this.getColumns(this.appInstance.app.serializer, (params || {}).fields));
->>>>>>> acf7a749
 
     if (!records.length && id) {
       throw JsonApiErrors.RecordNotExists();
@@ -191,12 +183,9 @@
       return new ResourceOperationResult(records[0]);
     }
 
-    return new ResourceListOperationResult(
-      records,
-      {
-        recordCount,
-      }
-    );
+    return new ResourceListOperationResult(records, {
+      recordCount,
+    });
   }
 
   async remove(op: Operation): Promise<void> {
