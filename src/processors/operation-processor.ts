--- conflicted
+++ resolved
@@ -44,9 +44,9 @@
 
     if (result instanceof ResourceListOperationResult) {
       const resources = await Promise.all(
-        result.records.map(record => {
+        result.records.map((record) => {
           return this.convertToResource(op, record, eagerLoadedData);
-        })
+        }),
       );
 
       result.resources = resources;
@@ -54,7 +54,7 @@
       return result;
     }
 
-    result.resource = await this.convertToResource(op, result.record, eagerLoadedData)
+    result.resource = await this.convertToResource(op, result.record, eagerLoadedData);
 
     return result;
   }
@@ -211,19 +211,9 @@
     return pick(record, relationshipKeys);
   }
 
-<<<<<<< HEAD
   async getMeta(record: HasId) {
     if (this.meta) {
-      return promiseHashMap(this.meta, key => this.meta[key].call(this, record))
-=======
-  async convertToResources(op: Operation, records: HasId[] | HasId, eagerLoadedData: EagerLoadedData) {
-    if (Array.isArray(records)) {
-      return Promise.all(
-        records.map((record) => {
-          return this.convertToResources(op, record, eagerLoadedData);
-        }),
-      );
->>>>>>> acf7a749
+      return promiseHashMap(this.meta, (key) => this.meta[key].call(this, record));
     }
 
     return undefined;
@@ -232,21 +222,12 @@
   async convertToResource(op: Operation, record: HasId, eagerLoadedData: EagerLoadedData) {
     const resourceClass = await this.resourceFor(op.ref.type);
 
-    const [
-      attributes,
-      computedAttributes,
-      relationships,
-      relationshipAttributes,
-      meta
-    ] = await Promise.all([
+    const [attributes, computedAttributes, relationships, relationshipAttributes, meta] = await Promise.all([
       this.getAttributes(op, resourceClass, record, eagerLoadedData),
       this.getComputedProperties(op, resourceClass, record, eagerLoadedData),
       this.getRelationships(op, record, eagerLoadedData),
       this.getRelationshipAttributes(op, resourceClass, record, eagerLoadedData),
-<<<<<<< HEAD
       this.getMeta(record),
-=======
->>>>>>> acf7a749
     ]);
 
     const resource = new resourceClass({
@@ -255,14 +236,9 @@
       attributes: {
         ...attributes,
         ...relationshipAttributes,
-<<<<<<< HEAD
-        ...computedAttributes
-      },
-      meta
-=======
         ...computedAttributes,
       },
->>>>>>> acf7a749
+      meta,
     });
 
     const passesFilters = await this.matchesComputedFilters(op, computedAttributes);
