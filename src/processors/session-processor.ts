--- conflicted
+++ resolved
@@ -63,10 +63,7 @@
         relationships: {},
       },
       userType,
-<<<<<<< HEAD
-      this.appInstance.app.serializer.linkBuilder.baseUrl
-=======
->>>>>>> acf7a749
+      this.appInstance.app.serializer.linkBuilder.baseUrl,
     );
 
     const token = sign(secureData, process.env.SESSION_KEY as string, {
