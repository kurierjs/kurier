import { ILinkBuilderConfig } from "../types";
import Password from "../attribute-types/password";
import { LinkBuilder } from "../link-builder";
import Resource from "../resource";
import {
  DEFAULT_PRIMARY_KEY,
  EagerLoadedData,
  IJsonApiSerializer,
  Operation,
  ResourceRelationshipData,
  ResourceRelationshipDescriptor,
} from "../types";
import pick from "../utils/pick";
import { camelize, classify, pluralize, underscore } from "../utils/string";
import unpick from "../utils/unpick";
import { Link } from "../types";

export default class JsonApiSerializer implements IJsonApiSerializer {
  linkBuilder: LinkBuilder;

  initLinkBuilder(linkBuilderConfig: ILinkBuilderConfig) {
    this.linkBuilder = new LinkBuilder(linkBuilderConfig);

    return this.linkBuilder;
  }

  resourceTypeToTableName(resourceType: string): string {
    return underscore(pluralize(resourceType));
  }

  attributeToColumn(attributeName: string): string {
    return underscore(attributeName);
  }

  columnToAttribute(columnName: string): string {
    return camelize(columnName);
  }

  columnToRelationship(columnName: string, primaryKeyName: string = DEFAULT_PRIMARY_KEY): string {
    return this.columnToAttribute(columnName.replace(`_${primaryKeyName}`, ""));
  }

  relationshipToColumn(relationshipName: string, primaryKeyName: string = DEFAULT_PRIMARY_KEY): string {
    return this.attributeToColumn(`${relationshipName}${classify(primaryKeyName)}`);
  }

  foreignResourceToForeignTableName(foreignResourceType: string, prefix = "belonging"): string {
    return underscore(`${prefix} `) + this.resourceTypeToTableName(foreignResourceType);
  }

  deserializeResource(op: Operation, resourceType: typeof Resource): Operation {
    if (!op.data || !op.data.attributes || !op.data.relationships) {
      return op;
    }

    const primaryKey = resourceType.schema.primaryKeyName || DEFAULT_PRIMARY_KEY;
    const schemaRelationships = resourceType.schema.relationships;
    op.data.attributes = Object.keys(schemaRelationships)
      .filter((relName) => schemaRelationships[relName].belongsTo && op.data?.relationships.hasOwnProperty(relName))
      .reduce((relationAttributes, relName) => {
        const key = schemaRelationships[relName].foreignKeyName || this.relationshipToColumn(relName, primaryKey);
        const value = (<ResourceRelationshipData>op.data?.relationships[relName].data).id;

        return {
          ...relationAttributes,
          [key]: value,
        };
      }, op.data.attributes);
    return op;
  }

  serializeResource(data: Resource, resourceType: typeof Resource): Resource {
    const resourceSchema = resourceType.schema;
    const schemaRelationships = resourceSchema.relationships;
    const relationshipsFound = Object.keys(schemaRelationships)
      .filter((relName) => schemaRelationships[relName].belongsTo)
      .filter(
        (relName) =>
          data.attributes.hasOwnProperty(`${schemaRelationships[relName].foreignKeyName}`) ||
          data.attributes.hasOwnProperty(
            this.relationshipToColumn(relName, schemaRelationships[relName].type().schema.primaryKeyName),
          ),
      )
      .map((relName) => ({
        name: relName,
        key:
          schemaRelationships[relName].foreignKeyName ||
          this.relationshipToColumn(relName, schemaRelationships[relName].type().schema.primaryKeyName),
      }));

    data.relationships = relationshipsFound.reduce(
      (relationships, relationship) => ({
        ...relationships,
        [relationship.name]: {
          id: data.attributes[relationship.key],
          type: schemaRelationships[relationship.name].type().type,
        },
      }),
      Object.entries(data.relationships as EagerLoadedData).reduce(
        (includedDirectRelationships, [relName, relData]: [string, ResourceRelationshipDescriptor]) => ({
          ...includedDirectRelationships,
          [relName]: relData.direct,
        }),
        {},
      ),
    );

    Object.keys(data.relationships)
      .filter((relName) => data.relationships[relName] && schemaRelationships[relName])
      .forEach((relName) => {
        const fkName = schemaRelationships[relName].belongsTo
          ? DEFAULT_PRIMARY_KEY
          : schemaRelationships[relName].type().schema.primaryKeyName || DEFAULT_PRIMARY_KEY;

        data.relationships[relName] = {
          data: this.serializeRelationship(
            data.relationships[relName] as unknown as Resource | Resource[],
            schemaRelationships[relName].type(),
            fkName,
          ),
        };
      });

    data.attributes = unpick(
      data.attributes,
      relationshipsFound
        .map((relationship) => relationship.key)
        .filter((relationshipKey) => !Object.keys(resourceSchema.attributes).includes(relationshipKey))
        .concat(
          Object.keys(resourceSchema.attributes).filter(
            (attributeKey) => resourceSchema.attributes[attributeKey] === Password,
          ),
        ),
    );

    data.attributes = Object.keys(data.attributes)
      .map((attribute) => ({
        [this.columnToAttribute(attribute)]: data.attributes[attribute],
      }))
      .reduce((keyValues, keyValue) => ({ ...keyValues, ...keyValue }), {});

<<<<<<< HEAD
    Object.keys(data.relationships)
      .filter((relName) => data.relationships?.[relName])
      .forEach((relName) => {
        const fkName = schemaRelationships[relName].belongsTo
          ? DEFAULT_PRIMARY_KEY
          : schemaRelationships[relName].type().schema.primaryKeyName || DEFAULT_PRIMARY_KEY;

        const serializedData = this.serializeRelationship(
          data.relationships?.[relName] as unknown as Resource | Resource[],
          schemaRelationships[relName].type(),
          fkName,
        );

        const serializedLinks = this.serializeRelationshipLinks(
          data,
          relName,
          schemaRelationships[relName].excludeLinks,
        );

        data.relationships[relName] = {
          ...(Object.keys(serializedLinks).length > 0 && { links: serializedLinks }),
          data: serializedData,
        };
      });

    const links = this.serializeResourceLinks(data, resourceType.excludeLinks);

    if (Object.keys(links).length > 0) {
      data.links = links;
    }

=======
>>>>>>> 75e28e32
    return data;
  }

  serializeResourceLinks(data: Resource, excludeLinks?: Array<string>) {
    if (!this.linkBuilder) {
      throw new Error("LinkBuilder is not initialized!");
    }

    const links = unpick(
      {
        /* TODO find a way to access req params!
         * Maybe we should pass down the whole OperationResult object to the serializer.
         **/
        self: this.linkBuilder.selfLink(data.type, data.id),
      },
      excludeLinks,
    ) as Record<string, Link>;

    return links;
  }

  serializeRelationshipLinks(primaryData: Resource, relName: string, excludeLinks?: Array<string>) {
    if (!this.linkBuilder) {
      throw new Error("LinkBuilder is not initialized!");
    }

    const links = unpick(
      {
        self: this.linkBuilder.relationshipsSelfLink(primaryData.type, primaryData.id, relName),
        related: this.linkBuilder.relationshipsRelatedLink(primaryData.type, primaryData.id, relName),
      },
      excludeLinks,
    ) as Record<string, Link>;

    return links;
  }

  serializeRelationship(
    relationships: Resource | Resource[],
    resourceType: typeof Resource,
    primaryKeyName: string = DEFAULT_PRIMARY_KEY,
  ) {
    if (Array.isArray(relationships)) {
      return relationships.map((relationship) =>
        this.serializeRelationship(relationship, resourceType, primaryKeyName),
      );
    }

    relationships.id = relationships[primaryKeyName || DEFAULT_PRIMARY_KEY];

    if (!relationships.id) {
      return null;
    }

    relationships.type = resourceType.type;

    return pick<Resource, ResourceRelationshipData[]>(relationships, ["id", "type"]);
  }

  serializeIncludedResources(data: Resource | Resource[] | void, resourceType: typeof Resource) {
    if (!data) {
      return null;
    }

    if (Array.isArray(data)) {
      return data.map((record) => this.serializeIncludedResources(record, resourceType));
    }

    if (data.preventSerialization) {
      return [];
    }

    const schemaRelationships = resourceType.schema.relationships;
    const includedData: (Resource | undefined)[] = [];

    Object.keys(data.relationships)
      .filter((relationshipName) => data.relationships[relationshipName])
      .map((relationshipName) => ({
        relationshipName,
        resources: data.relationships[relationshipName] as ResourceRelationshipDescriptor,
      }))
      .forEach(
        ({ relationshipName, resources }: { relationshipName: string; resources: ResourceRelationshipDescriptor }) => {
          const { direct: directResources = [], nested: nestedResources = [] } = resources;
          const relatedResourceClass = schemaRelationships[relationshipName].type();
          const pkName = relatedResourceClass.schema.primaryKeyName || DEFAULT_PRIMARY_KEY;

          includedData.push(
            ...directResources.map((resource) => {
              if (resource[pkName]) {
                return {
                  ...this.serializeResource(
                    new relatedResourceClass({
                      id: resource[pkName],
                      attributes: unpick(resource, [
                        pkName,
                        ...Object.keys(relatedResourceClass.schema.attributes).filter(
                          (attribute) => relatedResourceClass.schema.attributes[attribute] === Password,
                        ),
                      ]),
                      relationships: {}, //TODO: this is not responding with the nested relationship relations
                    }),
                    relatedResourceClass,
                  ),
                  type: relatedResourceClass.type,
                } as Resource;
              }
            }),
          );

          if (nestedResources) {
            includedData.push(
              ...Object.entries(nestedResources).map(([subRelationName, nestedRelationData]) => {
                const subResourceClass = relatedResourceClass.schema.relationships[subRelationName].type();
                const subPkName = subResourceClass.schema.primaryKeyName || DEFAULT_PRIMARY_KEY;
                return nestedRelationData.map((resource: Resource) => {
                  if (resource[subPkName]) {
                    return {
                      ...this.serializeResource(
                        new subResourceClass({
                          id: resource[subPkName],
                          attributes: unpick(resource, [
                            subPkName,
                            ...Object.keys(subResourceClass.schema.attributes).filter(
                              (attribute) => subResourceClass.schema.attributes[attribute] === Password,
                            ),
                          ]),
                          relationships: {}, // nestedResources.filter
                        }),
                        subResourceClass,
                      ),
                      type: subResourceClass.type,
                    } as Resource;
                  }
                });
              }),
            );

            if (nestedResources) {
              includedData.push(
                ...Object.entries(nestedResources).map(([subRelationName, nestedRelationData]) => {
                  const subResourceClass = relatedResourceClass.schema.relationships[subRelationName].type();
                  const subPkName = subResourceClass.schema.primaryKeyName || DEFAULT_PRIMARY_KEY;
                  return nestedRelationData.map((resource: Resource) => {
                    if (resource[subPkName]) {
                      return {
                        ...this.serializeResource(
                          new subResourceClass({
                            id: resource[subPkName],
                            attributes: unpick(resource, [
                              subPkName,
                              ...Object.keys(subResourceClass.schema.attributes).filter(
                                (attribute) => subResourceClass.schema.attributes[attribute] === Password,
                              ),
                            ]),
                            // A drunk Santiago walks in the bar...
                            relationships: {}, // nestedResources.filter
                          }),
                          subResourceClass,
                        ),
                        type: subResourceClass.type,
                      } as Resource;
                    }
                  });
                }),
              );
            }
          }
        },
      );
    return [...new Set(includedData.map((item: Resource) => `${item.type}_${item.id}`))].map((typeId) =>
      includedData.find((item: Resource) => `${item.type}_${item.id}` === typeId),
    );
  }
}<|MERGE_RESOLUTION|>--- conflicted
+++ resolved
@@ -112,12 +112,21 @@
           ? DEFAULT_PRIMARY_KEY
           : schemaRelationships[relName].type().schema.primaryKeyName || DEFAULT_PRIMARY_KEY;
 
+        const serializedData = this.serializeRelationship(
+          data.relationships[relName] as unknown as Resource | Resource[],
+          schemaRelationships[relName].type(),
+          fkName,
+        )
+
+        const serializedLinks = this.serializeRelationshipLinks(
+          data,
+          relName,
+          schemaRelationships[relName].excludeLinks,
+        );
+
         data.relationships[relName] = {
-          data: this.serializeRelationship(
-            data.relationships[relName] as unknown as Resource | Resource[],
-            schemaRelationships[relName].type(),
-            fkName,
-          ),
+          ...(Object.keys(serializedLinks).length > 0 && { links: serializedLinks }),
+          data: serializedData,
         };
       });
 
@@ -139,40 +148,12 @@
       }))
       .reduce((keyValues, keyValue) => ({ ...keyValues, ...keyValue }), {});
 
-<<<<<<< HEAD
-    Object.keys(data.relationships)
-      .filter((relName) => data.relationships?.[relName])
-      .forEach((relName) => {
-        const fkName = schemaRelationships[relName].belongsTo
-          ? DEFAULT_PRIMARY_KEY
-          : schemaRelationships[relName].type().schema.primaryKeyName || DEFAULT_PRIMARY_KEY;
-
-        const serializedData = this.serializeRelationship(
-          data.relationships?.[relName] as unknown as Resource | Resource[],
-          schemaRelationships[relName].type(),
-          fkName,
-        );
-
-        const serializedLinks = this.serializeRelationshipLinks(
-          data,
-          relName,
-          schemaRelationships[relName].excludeLinks,
-        );
-
-        data.relationships[relName] = {
-          ...(Object.keys(serializedLinks).length > 0 && { links: serializedLinks }),
-          data: serializedData,
-        };
-      });
-
     const links = this.serializeResourceLinks(data, resourceType.excludeLinks);
 
     if (Object.keys(links).length > 0) {
       data.links = links;
     }
 
-=======
->>>>>>> 75e28e32
     return data;
   }
 
