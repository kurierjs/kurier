--- conflicted
+++ resolved
@@ -178,7 +178,6 @@
   hasMany?: boolean;
   belongsTo?: boolean;
   foreignKeyName?: string;
-<<<<<<< HEAD
   /**
    * By default resources are serialized with a self and related link.
    * Use this option if you don't want clients accessing the resource through the self or related link.
@@ -190,9 +189,6 @@
    */
   alwaysIncludeLinkageData?: boolean;
 };
-=======
-}
->>>>>>> acf7a749
 
 export interface HasId {
   id: any;
