<<<<<<< HEAD
import * as Knex from "knex";
import { JsonApiSerializer, OperationProcessor } from ".";
=======
import { IncomingMessage, ServerResponse } from "http";
import { Knex } from "knex";
import { Request as ExpressRequest } from "express";
import { Request as KoaRequest } from "koa";
>>>>>>> b51fa73a
import Addon from "./addon";
import ApplicationInstance from "./application-instance";
import Password from "./attribute-types/password";
import { LinkBuilder } from "./link-builder";
import { Paginator } from "./paginatior";
import Resource from "./resource";
import User from "./resources/user";

export enum HttpStatusCode {
  OK = 200,
  Created = 201,
  BadRequest = 400,
  Unauthorized = 401,
  Forbidden = 403,
  NotFound = 404,
  UnprocessableEntity = 422,
  InternalServerError = 500
}

export const DEFAULT_PRIMARY_KEY = "id";

export type OperationDecorator = (
  operationCallback: Function,
  ...middlewareArguments: any[]
) => (...args: any[]) => any;

// Generic types for JSONAPI document structure.

export type AttributeValue = string | number | boolean | string[] | number[] | boolean[] | object | object[];
export type ComputedValue = (this: any, record: HasId) => Promise<AttributeValue>;

export type ResourceAttributes = {
  [key: string]: AttributeValue;
};

export type ResourceRelationships = {
  [key: string]: ResourceRelationship;
};

export type ResourceRelationship = {
  meta?: Meta;
  links?: DefaultLinks;
  data?: ResourceRelationshipData | ResourceRelationshipData[];
};

export type ResourceRelationshipData = {
  type: string;
  id: string;
};

export type Meta = Record<string, AttributeValue>;
export type ComputedMeta = Record<string, ComputedValue>;

export type Link = string | {
  href: string;
  meta?: Meta;
};

export type Links = {
  [key: string]: Link;
}

export type DefaultLinks = {
  self?: Link;
  related?: Link;
};

export type PaginationLinks = {
  first?: Link;
  last?: Link;
  prev?: Link;
  next?: Link;
};

export type ErrorLinks = {
  about?: string;
}

export type DocumentLinks = DefaultLinks & PaginationLinks & Links;

export type JsonApiDocument<ResourceT = Resource, RelatedResourcesT = Resource> = {
  data: ResourceT | ResourceT[];
  meta?: Meta;
  operations?: Operation[];
  included?: RelatedResourcesT[];
  links?: DocumentLinks;
};

export type JsonApiErrorsDocument = {
  errors: IJsonApiError[];
  meta?: Meta;
};

export interface IJsonApiError {
  id?: string;
  status: HttpStatusCode;
  code: string;
  title?: string;
  detail?: string;
  source?: {
    pointer?: string;
    parameter?: string;
  };
  links?: ErrorLinks;
}

export type JsonApiParams = {
  include?: string[];
  sort?: string[];
  filter?: { [key: string]: string };
  page?: { [key: string]: number };
  fields?: { [key: string]: string[] };
};

export type Operation = {
  op: string;
  data?: Resource;
  included?: Resource[];
  ref: {
    type: string;
    id?: string | undefined;
    lid?: string;
    relationship?: string;
  };
  params?: JsonApiParams;
  links?: DefaultLinks;
  meta?: Meta;
};

export type OperationResponse = {
  data: Resource | Resource[] | null;
  included?: Resource[];
  links?: DocumentLinks;
  meta?: Meta;
};

export type KnexRecord = {
  id: string;
  [key: string]: any;
};

export type AttributeValueMatch = {
  attribute: string;
  value: AttributeValue;
  operator?: "not" | "some" | "every";
};

export interface ResourceSchema {
  primaryKeyName?: string;
  attributes: ResourceSchemaAttributes;
  relationships: ResourceSchemaRelationships;
};

export type PasswordConstructor = typeof Password;

export interface ResourceSchemaAttributes {
  [key: string]:
    | StringConstructor
    | NumberConstructor
    | BooleanConstructor
    | ArrayConstructor
    | ObjectConstructor
    | PasswordConstructor;
};

export type ResourceSchemaRelationships = {
  [key: string]: ResourceSchemaRelationship;
};

export interface ResourceSchemaRelationship {
  type: () => typeof Resource;
  hasMany?: boolean;
  belongsTo?: boolean;
  foreignKeyName?: string;
};

export interface HasId {
  id: any;
  [key: string]: any;
}

export type EagerLoadedData = {
  [key: string]: ResourceRelationshipDescriptor;
};

export type ResourceRelationshipDescriptor = {
  direct: KnexRecord[] | undefined;
  nested: KnexRecord[] | undefined;
};

export type ApplicationSettings = {
  namespace?: string;
  types?: typeof Resource[];
  processors?: typeof OperationProcessor[];
  defaultProcessor?: typeof OperationProcessor;
  serializer?: typeof JsonApiSerializer;
  services?: {};
  transportLayerOptions?: TransportLayerOptions;
  baseUrl?: URL;
  paginator?: typeof Paginator;
  defaultPageSize?: number;
  maximumPageSize?: number;
}

export type ApplicationServices = {
  knex?: Knex;
  roles?: (this: ApplicationInstance, user: User) => Promise<string[]>;
  permissions?: (this: ApplicationInstance, user: User) => Promise<string[]>;
} & { [key: string]: any };

export interface IJsonApiSerializer {
  linkBuilder: LinkBuilder;
  initLinkBuilder(linkBuilderConfig: ILinkBuilderConfig): LinkBuilder;
  resourceTypeToTableName(resourceType: string): string;
  attributeToColumn(attributeName: string): string;
  columnToAttribute(columnName: string): string;
  relationshipToColumn(relationshipName: string, primaryKeyName?: string): string;
  columnToRelationship(columnName: string, primaryKeyName?: string): string;
  foreignResourceToForeignTableName(foreignResourceType: string, prefix?: string): string;
  deserializeResource(op: Operation, resourceClass: typeof Resource): Operation;
  serializeResource(resource: Resource, resourceType: typeof Resource, baseUrl?: URL): Resource;
  serializeRelationship(
    relationships: Resource | Resource[],
    resourceType: typeof Resource,
    primaryKeyName?: string
  ): ResourceRelationshipData[];
  serializeIncludedResources(
    data: Resource | Resource[] | void,
    resourceType: typeof Resource,
    baseUrl?: URL
  ): Resource[] | null;
}

export interface IAddon {
  install(): Promise<void>;
}
export type AddonOptions = { [key: string]: any };
export type ApplicationAddons = { addon: typeof Addon; options: AddonOptions }[];

export type NoOpTransaction = {
  commit(): void;
  rollback(): void;
}

export type TransportLayerOptions = {
  httpBodyPayload?: string;
<<<<<<< HEAD
}

export type LinksPageParams<TPaginatorParams extends string = string> = {
  first?: Record<TPaginatorParams, number>,
  prev?: Record<TPaginatorParams, number>,
  next?: Record<TPaginatorParams, number>,
  last?: Record<TPaginatorParams, number>,
}

export interface ILinkBuilderConfig {
  namespace?: string;
  baseUrl?: URL;
}

export interface IPaginatorSettings {
  defaultPageSize: number;
  maximumPageSize: number;
}
=======
  httpStrictMode?: boolean;
}

export type VercelRequest<BodyType = JsonApiDocument> = IncomingMessage & {
  query: Record<string, string | string[]>;
  cookies: Record<string, string>;
  body: BodyType;
}

export type VercelResponse = ServerResponse & {
  status: (code: HttpStatusCode) => void;
  send: (body: string | JsonApiDocument | JsonApiErrorsDocument | JsonApiBulkResponse | Buffer) => void;
  json: (body: JsonApiDocument | JsonApiErrorsDocument | JsonApiBulkResponse) => void;
  redirect: (urlOrStatusCode: HttpStatusCode | string, url?: string) => void;
}

export type JsonApiBulkResponse = { operations: OperationResponse[] };

export type VendorRequest = ExpressRequest | KoaRequest | VercelRequest;
>>>>>>> b51fa73a
<|MERGE_RESOLUTION|>--- conflicted
+++ resolved
@@ -1,12 +1,8 @@
-<<<<<<< HEAD
-import * as Knex from "knex";
-import { JsonApiSerializer, OperationProcessor } from ".";
-=======
 import { IncomingMessage, ServerResponse } from "http";
 import { Knex } from "knex";
 import { Request as ExpressRequest } from "express";
 import { Request as KoaRequest } from "koa";
->>>>>>> b51fa73a
+import { JsonApiSerializer, OperationProcessor } from ".";
 import Addon from "./addon";
 import ApplicationInstance from "./application-instance";
 import Password from "./attribute-types/password";
@@ -253,7 +249,7 @@
 
 export type TransportLayerOptions = {
   httpBodyPayload?: string;
-<<<<<<< HEAD
+  httpStrictMode?: boolean;
 }
 
 export type LinksPageParams<TPaginatorParams extends string = string> = {
@@ -272,9 +268,6 @@
   defaultPageSize: number;
   maximumPageSize: number;
 }
-=======
-  httpStrictMode?: boolean;
-}
 
 export type VercelRequest<BodyType = JsonApiDocument> = IncomingMessage & {
   query: Record<string, string | string[]>;
@@ -291,5 +284,4 @@
 
 export type JsonApiBulkResponse = { operations: OperationResponse[] };
 
-export type VendorRequest = ExpressRequest | KoaRequest | VercelRequest;
->>>>>>> b51fa73a
+export type VendorRequest = ExpressRequest | KoaRequest | VercelRequest;